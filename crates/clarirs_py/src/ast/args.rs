--- conflicted
+++ resolved
@@ -76,13 +76,8 @@
                 vec![name.into_bound_py_any(py)?, size.into_bound_py_any(py)?]
             }
             BitVecOp::BVV(bit_vec) => vec![
-<<<<<<< HEAD
-                bit_vec.to_biguint().into_py_any(py)?,
-                bit_vec.len().into_py_any(py)?,
-=======
-                bit_vec.as_biguint().into_bound_py_any(py)?,
+                bit_vec.to_biguint().into_bound_py_any(py)?,
                 bit_vec.len().into_bound_py_any(py)?,
->>>>>>> a407c1c9
             ],
             BitVecOp::Not(expr) | BitVecOp::Abs(expr) => vec![BV::new(py, expr)?.into_any()],
             BitVecOp::And(lhs, rhs)

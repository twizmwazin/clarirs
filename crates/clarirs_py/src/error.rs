--- conflicted
+++ resolved
@@ -1,15 +1,9 @@
-<<<<<<< HEAD
 use crate::prelude::*;
 use clarirs_num::bitvec::BitVecError;
 use pyo3::{
     DowncastError, DowncastIntoError, PyErr, PyObject,
     exceptions::{PyRuntimeError, PyZeroDivisionError},
 };
-=======
-use crate::{prelude::*, py_err};
-use clarirs_num::bitvec::BitVecError;
-use pyo3::{DowncastError, DowncastIntoError, PyErr, PyObject};
->>>>>>> 4bb0b8fc
 use thiserror::Error;
 
 #[derive(Debug, Error)]
@@ -39,23 +33,11 @@
 impl From<ClarirsError> for ClaripyError {
     fn from(e: ClarirsError) -> Self {
         match e {
-<<<<<<< HEAD
             ClarirsError::DivisionByZero { dividend, divisor } => ClaripyError::InvalidOperation(
                 format!("Division by zero error: attempted {}/{}", dividend, divisor),
             ),
             _ => ClaripyError::ClarirsError(format!("{}", e)),
         }
-    }
-}
-
-impl From<&ClarirsError> for ClaripyError {
-    fn from(e: &ClarirsError) -> Self {
-        ClaripyError::ClarirsError(format!("{}", e))
-=======
-            ClarirsError::TypeError(e) => ClaripyError::TypeError(e),
-            _ => ClaripyError::ClarirsError(format!("{}", e)),
-        }
->>>>>>> 4bb0b8fc
     }
 }
 
@@ -67,7 +49,6 @@
 
 impl From<ClaripyError> for PyErr {
     fn from(e: ClaripyError) -> Self {
-<<<<<<< HEAD
         if let ClaripyError::InvalidOperation(ref msg) = e {
             println!("{}", msg);
             if msg.contains("Division by zero") {
@@ -75,12 +56,6 @@
             }
         }
         PyRuntimeError::new_err(format!("{}", e))
-=======
-        match e {
-            ClaripyError::TypeError(e) => py_err::ClaripyTypeError::new_err(e),
-            _ => py_err::ClaripyError::new_err(format!("{}", e)),
-        }
->>>>>>> 4bb0b8fc
     }
 }
 

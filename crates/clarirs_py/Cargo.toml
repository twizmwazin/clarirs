--- conflicted
+++ resolved
@@ -16,11 +16,8 @@
     "num-bigint",
 ] }
 clarirs_core = { path = "../clarirs_core", features = ["runtime-checks"] }
-<<<<<<< HEAD
 clarirs_num = { path = "../clarirs_num" }
-=======
 clarirs_z3 = { path = "../clarirs_z3" }
->>>>>>> d0c50ed2
 thiserror = { workspace = true }
 num-bigint = "0.4.6"
 log = "0.4.25"

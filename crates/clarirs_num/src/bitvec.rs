--- conflicted
+++ resolved
@@ -288,7 +288,6 @@
         BitVec::new(words, length)
     }
 
-<<<<<<< HEAD
     pub fn rotate_left(&self, rotate_amount: usize) -> Result<Self, BitVecError> {
         use num_bigint::BigUint;
         use num_traits::One;
@@ -319,7 +318,8 @@
         let rotated_biguint = (right_shifted | left_shifted) & &mask;
 
         BitVec::from_biguint(&rotated_biguint, bit_length)
-=======
+    }
+
     pub fn urem(&self, other: &Self) -> Self {
         if other.is_zero() {
             return self.clone();
@@ -368,7 +368,6 @@
         }
 
         quotient_bv
->>>>>>> e64bc25d
     }
 
     pub fn signed_lt(&self, other: &Self) -> bool {

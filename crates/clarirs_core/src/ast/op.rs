use serde::Serialize;

use crate::prelude::*;

#[derive(Debug, Clone, PartialEq, Eq, Hash, Serialize)]
pub enum AstOp<'c> {
    PrimitiveOp(PrimitiveOp),
    BitOp(BitOp<'c>),
    ArithmeticOp(ArithmeticOp<'c>),
    BitVectorOp(BitVectorOp<'c>),
    FloatingPointOp(FloatingPointOp<'c>),
    StringOp(StringOp<'c>),

    // Function ops
    If(AstRef<'c>, AstRef<'c>, AstRef<'c>),

    // Annotation ops
    Annotated(AstRef<'c>, Annotation<'c>),
}

#[derive(Debug, Clone, PartialEq, Eq, Hash, Serialize)]
pub enum PrimitiveOp {
    BoolS(String),
    BoolV(bool),
    BVS(String, u32),
    BVV(BitVec),
    FPS(String, FSort),
    FPV(Float),
    StringS(String, u32),
    StringV(String),
}

#[derive(Debug, Clone, PartialEq, Eq, Hash, Serialize)]
pub enum BitOp<'c> {
    Not(AstRef<'c>),
    And(AstRef<'c>, AstRef<'c>),
    Or(AstRef<'c>, AstRef<'c>),
    Xor(AstRef<'c>, AstRef<'c>),
}

#[derive(Debug, Clone, PartialEq, Eq, Hash, Serialize)]
pub enum ArithmeticOp<'c> {
    Add(AstRef<'c>, AstRef<'c>),
    Sub(AstRef<'c>, AstRef<'c>),
    Mul(AstRef<'c>, AstRef<'c>),
    UDiv(AstRef<'c>, AstRef<'c>),
    SDiv(AstRef<'c>, AstRef<'c>),
    URem(AstRef<'c>, AstRef<'c>),
    SRem(AstRef<'c>, AstRef<'c>),
    Pow(AstRef<'c>, AstRef<'c>),
}

#[derive(Debug, Clone, PartialEq, Eq, Hash, Serialize)]
pub enum BitVectorOp<'c> {
    LShL(AstRef<'c>, AstRef<'c>),
    LShR(AstRef<'c>, AstRef<'c>),
    AShL(AstRef<'c>, AstRef<'c>),
    AShR(AstRef<'c>, AstRef<'c>),
    RotateLeft(AstRef<'c>, AstRef<'c>),
    RotateRight(AstRef<'c>, AstRef<'c>),
    ZeroExt(AstRef<'c>, u32),
    SignExt(AstRef<'c>, u32),
    Extract(AstRef<'c>, u32, u32),
    Concat(AstRef<'c>, AstRef<'c>),
    Reverse(AstRef<'c>),

    // Bitvector comparison ops
    Eq(AstRef<'c>, AstRef<'c>),
    Neq(AstRef<'c>, AstRef<'c>),
    ULT(AstRef<'c>, AstRef<'c>),
    ULE(AstRef<'c>, AstRef<'c>),
    UGT(AstRef<'c>, AstRef<'c>),
    UGE(AstRef<'c>, AstRef<'c>),
    SLT(AstRef<'c>, AstRef<'c>),
    SLE(AstRef<'c>, AstRef<'c>),
    SGT(AstRef<'c>, AstRef<'c>),
    SGE(AstRef<'c>, AstRef<'c>),
}

#[derive(Debug, Clone, PartialEq, Eq, Hash, Serialize)]
pub enum FloatingPointOp<'c> {
    // Floating point ops
    FpToFp(AstRef<'c>, FSort, FPRM), // FpToFp(AstRef<'c>, FSort, FPRM)
    BvToFpUnsigned(AstRef<'c>, FSort, FPRM), // Check is this is correct
    FpToIEEEBV(AstRef<'c>),          // Check is this is correct

    FpToUBV(AstRef<'c>, u32, FPRM),
    FpToSBV(AstRef<'c>, u32, FPRM),

    // Floating point arithmetic ops
    FpNeg(AstRef<'c>, FPRM),
    FpAbs(AstRef<'c>, FPRM),
    FpAdd(AstRef<'c>, AstRef<'c>, FPRM),
    FpSub(AstRef<'c>, AstRef<'c>, FPRM),
    FpMul(AstRef<'c>, AstRef<'c>, FPRM),
    FpDiv(AstRef<'c>, AstRef<'c>, FPRM),
    FpSqrt(AstRef<'c>, FPRM),

    // Floating point comparison ops
    FpEq(AstRef<'c>, AstRef<'c>),
    FpNeq(AstRef<'c>, AstRef<'c>),
    FpLt(AstRef<'c>, AstRef<'c>),
    FpLeq(AstRef<'c>, AstRef<'c>),
    FpGt(AstRef<'c>, AstRef<'c>),
    FpGeq(AstRef<'c>, AstRef<'c>),
    FpIsNan(AstRef<'c>),
    FpIsInf(AstRef<'c>),
}

<<<<<<< HEAD
#[derive(Debug, Clone, PartialEq, Eq, Hash, Serialize)]
pub enum StringOp<'c> {
    StrLen(AstRef<'c>, AstRef<'c>),    // or StrLen(AstRef<'c>, u32),
=======
    // String ops
    StrLen(AstRef<'c>),
>>>>>>> 41c5c90f
    StrConcat(AstRef<'c>, AstRef<'c>), // StrConcat(Vec<AstRef<'c>>) To allow for any number of args,
    StrSubstr(AstRef<'c>, AstRef<'c>, AstRef<'c>),
    StrContains(AstRef<'c>, AstRef<'c>),
    StrIndexOf(AstRef<'c>, AstRef<'c>, AstRef<'c>), // String, String, BV (offset)
    StrReplace(AstRef<'c>, AstRef<'c>, AstRef<'c>),
    StrPrefixOf(AstRef<'c>, AstRef<'c>),
    StrSuffixOf(AstRef<'c>, AstRef<'c>),
<<<<<<< HEAD
    StrToBV(AstRef<'c>, AstRef<'c>), // StrToBV(AstRef<'c>, u32)
=======
    StrToBV(AstRef<'c>),
>>>>>>> 41c5c90f
    BVToStr(AstRef<'c>),
    StrIsDigit(AstRef<'c>),

    // String comparison ops
    StrEq(AstRef<'c>, AstRef<'c>),
    StrNeq(AstRef<'c>, AstRef<'c>),
}

impl<'c> AstOp<'c> {
    pub fn valid_args(&self) -> bool {
        match self {
<<<<<<< HEAD
            AstOp::PrimitiveOp(op) => match op {
                PrimitiveOp::BoolS(name)
                | PrimitiveOp::BVS(name, ..)
                | PrimitiveOp::SI(name, ..)
                | PrimitiveOp::FPS(name, ..)
                | PrimitiveOp::StringS(name, ..) => !name.is_empty(),
                PrimitiveOp::BoolV(..)
                | PrimitiveOp::BVV(..)
                | PrimitiveOp::FPV(..)
                | PrimitiveOp::StringV(..) => true,
            },

            AstOp::BitOp(op) => match op {
                BitOp::Not(ast) => ast.kind().is_bool() || ast.kind().is_bitvec(),
                BitOp::And(lhs, rhs) | BitOp::Or(lhs, rhs) | BitOp::Xor(lhs, rhs) => {
                    (lhs.kind().is_bool() || lhs.kind().is_bitvec()) && lhs.kind() == rhs.kind()
                }
            },

            AstOp::ArithmeticOp(op) => match op {
                ArithmeticOp::Add(lhs, rhs)
                | ArithmeticOp::Sub(lhs, rhs)
                | ArithmeticOp::Mul(lhs, rhs)
                | ArithmeticOp::UDiv(lhs, rhs)
                | ArithmeticOp::SDiv(lhs, rhs)
                | ArithmeticOp::URem(lhs, rhs)
                | ArithmeticOp::SRem(lhs, rhs)
                | ArithmeticOp::Pow(lhs, rhs) => lhs.kind() == rhs.kind(),
            },

            AstOp::BitVectorOp(op) => match op {
                BitVectorOp::LShL(lhs, rhs)
                | BitVectorOp::LShR(lhs, rhs)
                | BitVectorOp::AShL(lhs, rhs)
                | BitVectorOp::AShR(lhs, rhs)
                | BitVectorOp::RotateLeft(lhs, rhs)
                | BitVectorOp::RotateRight(lhs, rhs) => {
                    lhs.kind().is_bitvec() && lhs.kind() == rhs.kind()
                }
                BitVectorOp::ZeroExt(ast, _) | BitVectorOp::SignExt(ast, _) => {
                    ast.kind().is_bitvec()
                }
                BitVectorOp::Extract(ast, _, _)
                | BitVectorOp::Concat(ast, _)
                | BitVectorOp::Reverse(ast) => ast.kind().is_bitvec(),

                // BitVector comparisons
                BitVectorOp::Eq(lhs, rhs)
                | BitVectorOp::Neq(lhs, rhs)
                | BitVectorOp::ULT(lhs, rhs)
                | BitVectorOp::ULE(lhs, rhs)
                | BitVectorOp::UGT(lhs, rhs)
                | BitVectorOp::UGE(lhs, rhs)
                | BitVectorOp::SLT(lhs, rhs)
                | BitVectorOp::SLE(lhs, rhs)
                | BitVectorOp::SGT(lhs, rhs)
                | BitVectorOp::SGE(lhs, rhs) => lhs.kind().is_bitvec() && lhs.kind() == rhs.kind(),
            },

            AstOp::FloatingPointOp(op) => match op {
                FloatingPointOp::FpToFp(ast, _)
                | FloatingPointOp::BvToFpUnsigned(ast, _, _)
                | FloatingPointOp::FpToIEEEBV(ast)
                | FloatingPointOp::FpToUBV(ast, _, _)
                | FloatingPointOp::FpToSBV(ast, _, _) => ast.kind().is_float(),
                FloatingPointOp::FpNeg(ast, _)
                | FloatingPointOp::FpAbs(ast, _)
                | FloatingPointOp::FpSqrt(ast, _) => ast.kind().is_float(),
                FloatingPointOp::FpAdd(lhs, rhs, _)
                | FloatingPointOp::FpSub(lhs, rhs, _)
                | FloatingPointOp::FpMul(lhs, rhs, _)
                | FloatingPointOp::FpDiv(lhs, rhs, _) => {
                    lhs.kind().is_float() && lhs.kind() == rhs.kind()
                }

                // Floating-point comparisons
                FloatingPointOp::FpEq(lhs, rhs)
                | FloatingPointOp::FpNeq(lhs, rhs)
                | FloatingPointOp::FpLt(lhs, rhs)
                | FloatingPointOp::FpLeq(lhs, rhs)
                | FloatingPointOp::FpGt(lhs, rhs)
                | FloatingPointOp::FpGeq(lhs, rhs) => {
                    lhs.kind().is_float() && lhs.kind() == rhs.kind()
                }
                FloatingPointOp::FpIsNan(ast) | FloatingPointOp::FpIsInf(ast) => {
                    ast.kind().is_float()
                }
            },

            AstOp::StringOp(op) => match op {
                StringOp::StrLen(ast, _)
                | StringOp::StrConcat(ast, _)
                | StringOp::StrSubstr(ast, _, _)
                | StringOp::StrContains(ast, _)
                | StringOp::StrIndexOf(ast, _)
                | StringOp::StrReplace(ast, _, _)
                | StringOp::StrPrefixOf(ast, _)
                | StringOp::StrSuffixOf(ast, _) => ast.kind().is_string(),
                StringOp::StrToBV(ast, _) | StringOp::BVToStr(ast) => ast.kind().is_string(),
                StringOp::StrIsDigit(ast) => ast.kind().is_string(),

                // String comparisons
                StringOp::StrEq(lhs, rhs) | StringOp::StrNeq(lhs, rhs) => {
                    lhs.kind().is_string() && lhs.kind() == rhs.kind()
                }
            },
=======
            AstOp::BoolS(name)
            | AstOp::BVS(name, ..)
            | AstOp::FPS(name, ..)
            | AstOp::StringS(name, ..) => !name.is_empty(),
            AstOp::BoolV(..) | AstOp::BVV(..) | AstOp::FPV(..) | AstOp::StringV(..) => true,
            AstOp::Not(ast) => ast.kind().is_bool() || ast.kind().is_bitvec(),
            AstOp::And(lhs, rhs) | AstOp::Or(lhs, rhs) | AstOp::Xor(lhs, rhs) => {
                (lhs.kind().is_bool() || lhs.kind().is_bitvec()) && lhs.kind() == rhs.kind()
            }

            // Bitvector ops and Bitvector comparison ops
            AstOp::Add(lhs, rhs)
            | AstOp::Sub(lhs, rhs)
            | AstOp::Mul(lhs, rhs)
            | AstOp::UDiv(lhs, rhs)
            | AstOp::SDiv(lhs, rhs)
            | AstOp::URem(lhs, rhs)
            | AstOp::SRem(lhs, rhs)
            | AstOp::Pow(lhs, rhs)
            | AstOp::LShL(lhs, rhs)
            | AstOp::LShR(lhs, rhs)
            | AstOp::AShL(lhs, rhs)
            | AstOp::AShR(lhs, rhs)
            | AstOp::RotateLeft(lhs, rhs)
            | AstOp::RotateRight(lhs, rhs)
            | AstOp::Concat(lhs, rhs)
            | AstOp::Eq(lhs, rhs)
            | AstOp::Neq(lhs, rhs)
            | AstOp::ULT(lhs, rhs)
            | AstOp::ULE(lhs, rhs)
            | AstOp::UGT(lhs, rhs)
            | AstOp::UGE(lhs, rhs)
            | AstOp::SLT(lhs, rhs)
            | AstOp::SLE(lhs, rhs)
            | AstOp::SGT(lhs, rhs)
            | AstOp::SGE(lhs, rhs) => lhs.kind().is_bitvec() && rhs.kind().is_bitvec(),
            AstOp::ZeroExt(ast, _)
            | AstOp::SignExt(ast, _)
            | AstOp::Extract(ast, _, _)
            | AstOp::Reverse(ast) => ast.kind().is_bitvec(),

            // Floating point ops
            AstOp::FpToFp(ast, _, _)
            | AstOp::BvToFpUnsigned(ast, _, _)
            | AstOp::FpToIEEEBV(ast)
            | AstOp::FpToSBV(ast, _, _) => ast.kind().is_float(),
            AstOp::FpToUBV(ast, size, _) => ast.kind().is_float() && *size > 0,

            // Floating point arithmetic ops
            AstOp::FpNeg(ast, _) | AstOp::FpAbs(ast, _) | AstOp::FpSqrt(ast, _) => {
                ast.kind().is_float()
            }
            AstOp::FpAdd(lhs, rhs, _)
            | AstOp::FpSub(lhs, rhs, _)
            | AstOp::FpMul(lhs, rhs, _)
            | AstOp::FpDiv(lhs, rhs, _) => lhs.kind().is_float() && rhs.kind().is_float(),

            // Floating point comparison ops
            AstOp::FpEq(lhs, rhs)
            | AstOp::FpNeq(lhs, rhs)
            | AstOp::FpLt(lhs, rhs)
            | AstOp::FpLeq(lhs, rhs)
            | AstOp::FpGt(lhs, rhs)
            | AstOp::FpGeq(lhs, rhs) => lhs.kind().is_float() && rhs.kind().is_float(),
            AstOp::FpIsNan(ast) | AstOp::FpIsInf(ast) => ast.kind().is_float(),

            // String ops
            AstOp::StrLen(ast) => ast.kind().is_string(),
            AstOp::StrConcat(lhs, rhs) => lhs.kind().is_string() && rhs.kind().is_string(),
            AstOp::StrSubstr(lhs, rhs, str) => {
                lhs.kind().is_bitvec() && rhs.kind().is_bitvec() && str.kind().is_string()
            }
            AstOp::StrReplace(lhs, rhs, str) => {
                lhs.kind().is_string() && rhs.kind().is_string() && str.kind().is_string()
            }
            AstOp::StrContains(lhs, rhs)
            | AstOp::StrPrefixOf(lhs, rhs)
            | AstOp::StrSuffixOf(lhs, rhs) => lhs.kind().is_string() && rhs.kind().is_string(),
            AstOp::StrIndexOf(base, substr, offset) => {
                base.kind().is_string() && substr.kind().is_string() && offset.kind().is_bitvec()
            }
            AstOp::StrToBV(ast) => ast.kind().is_string(),
            AstOp::BVToStr(ast) => ast.kind().is_bitvec(),
            AstOp::StrIsDigit(ast) => ast.kind().is_string(),

            // String comparison ops
            AstOp::StrEq(lhs, rhs) | AstOp::StrNeq(lhs, rhs) => {
                lhs.kind().is_string() && rhs.kind().is_string()
            }
>>>>>>> 41c5c90f

            AstOp::If(_, _, _) => todo!(),
            AstOp::Annotated(_, _) => todo!(),
        }
    }

    pub fn kind(&self) -> AstKind {
        match self {
<<<<<<< HEAD
            AstOp::PrimitiveOp(op) => match op {
                PrimitiveOp::BoolS(..) | PrimitiveOp::BoolV(..) => AstKind::Bool,
                PrimitiveOp::BVS(..) | PrimitiveOp::BVV(..) | PrimitiveOp::SI(..) => {
                    AstKind::BitVec
                }
                PrimitiveOp::FPS(..) | PrimitiveOp::FPV(..) => AstKind::Float,
                PrimitiveOp::StringS(..) | PrimitiveOp::StringV(..) => AstKind::String,
            },

            AstOp::BitOp(op) => match op {
                BitOp::Not(ast)
                | BitOp::And(ast, ..)
                | BitOp::Or(ast, ..)
                | BitOp::Xor(ast, ..) => ast.kind(),
            },

            AstOp::ArithmeticOp(op) => match op {
                ArithmeticOp::Add(..)
                | ArithmeticOp::Sub(..)
                | ArithmeticOp::Mul(..)
                | ArithmeticOp::UDiv(..)
                | ArithmeticOp::SDiv(..)
                | ArithmeticOp::URem(..)
                | ArithmeticOp::SRem(..)
                | ArithmeticOp::Pow(..) => AstKind::BitVec,
            },

            AstOp::BitVectorOp(op) => match op {
                BitVectorOp::LShL(..)
                | BitVectorOp::LShR(..)
                | BitVectorOp::AShL(..)
                | BitVectorOp::AShR(..)
                | BitVectorOp::RotateLeft(..)
                | BitVectorOp::RotateRight(..)
                | BitVectorOp::ZeroExt(..)
                | BitVectorOp::SignExt(..)
                | BitVectorOp::Extract(..)
                | BitVectorOp::Concat(..)
                | BitVectorOp::Reverse(..) => AstKind::BitVec,
                BitVectorOp::Eq(..)
                | BitVectorOp::Neq(..)
                | BitVectorOp::ULT(..)
                | BitVectorOp::ULE(..)
                | BitVectorOp::UGT(..)
                | BitVectorOp::UGE(..)
                | BitVectorOp::SLT(..)
                | BitVectorOp::SLE(..)
                | BitVectorOp::SGT(..)
                | BitVectorOp::SGE(..) => AstKind::Bool,
            },

            AstOp::FloatingPointOp(op) => match op {
                FloatingPointOp::FpToFp(..) | FloatingPointOp::BvToFpUnsigned(..) => AstKind::Float,
                FloatingPointOp::FpToIEEEBV(..)
                | FloatingPointOp::FpToUBV(..)
                | FloatingPointOp::FpToSBV(..) => AstKind::BitVec,
                FloatingPointOp::FpNeg(..)
                | FloatingPointOp::FpAbs(..)
                | FloatingPointOp::FpAdd(..)
                | FloatingPointOp::FpSub(..)
                | FloatingPointOp::FpMul(..)
                | FloatingPointOp::FpDiv(..)
                | FloatingPointOp::FpSqrt(..) => AstKind::Float,
                FloatingPointOp::FpEq(..)
                | FloatingPointOp::FpNeq(..)
                | FloatingPointOp::FpLt(..)
                | FloatingPointOp::FpLeq(..)
                | FloatingPointOp::FpGt(..)
                | FloatingPointOp::FpGeq(..)
                | FloatingPointOp::FpIsNan(..)
                | FloatingPointOp::FpIsInf(..) => AstKind::Bool,
            },

            AstOp::StringOp(op) => match op {
                StringOp::StrLen(..) => AstKind::BitVec,
                StringOp::StrConcat(..) | StringOp::StrSubstr(..) => AstKind::String,
                StringOp::StrContains(..) => AstKind::Bool,
                StringOp::StrIndexOf(..) => AstKind::BitVec,
                StringOp::StrReplace(..) => AstKind::String,
                StringOp::StrPrefixOf(..) | StringOp::StrSuffixOf(..) => AstKind::Bool,
                StringOp::StrToBV(..) => AstKind::BitVec,
                StringOp::BVToStr(..) => AstKind::String,
                StringOp::StrIsDigit(..) | StringOp::StrEq(..) | StringOp::StrNeq(..) => {
                    AstKind::Bool
                }
            },

            AstOp::If(.., ast) => ast.kind(),
=======
            AstOp::BoolS(..) | AstOp::BoolV(..) => AstKind::Bool,
            AstOp::BVS(..) | AstOp::BVV(..) => AstKind::BitVec,
            AstOp::FPS(..) | AstOp::FPV(..) => AstKind::Float,
            AstOp::StringS(..) | AstOp::StringV(..) => AstKind::String,
            AstOp::Not(ast)
            | AstOp::And(ast, ..)
            | AstOp::Or(ast, ..)
            | AstOp::Xor(ast, ..)
            | AstOp::If(.., ast) => ast.kind(),
            AstOp::Add(..)
            | AstOp::Sub(..)
            | AstOp::Mul(..)
            | AstOp::UDiv(..)
            | AstOp::SDiv(..)
            | AstOp::URem(..)
            | AstOp::SRem(..)
            | AstOp::Pow(..)
            | AstOp::LShL(..)
            | AstOp::LShR(..)
            | AstOp::AShL(..)
            | AstOp::AShR(..)
            | AstOp::RotateLeft(..)
            | AstOp::RotateRight(..)
            | AstOp::ZeroExt(..)
            | AstOp::SignExt(..)
            | AstOp::Extract(..)
            | AstOp::Concat(..)
            | AstOp::Reverse(..) => AstKind::BitVec,
            AstOp::Eq(..)
            | AstOp::Neq(..)
            | AstOp::ULT(..)
            | AstOp::ULE(..)
            | AstOp::UGT(..)
            | AstOp::UGE(..)
            | AstOp::SLT(..)
            | AstOp::SLE(..)
            | AstOp::SGT(..)
            | AstOp::SGE(..) => AstKind::Bool,
            AstOp::FpToFp(..) | AstOp::BvToFpUnsigned(..) => AstKind::Float,
            AstOp::FpToIEEEBV(..) | AstOp::FpToUBV(..) | AstOp::FpToSBV(..) => AstKind::BitVec,
            AstOp::FpNeg(..)
            | AstOp::FpAbs(..)
            | AstOp::FpAdd(..)
            | AstOp::FpSub(..)
            | AstOp::FpMul(..)
            | AstOp::FpDiv(..)
            | AstOp::FpSqrt(..) => AstKind::Float,
            AstOp::FpEq(..)
            | AstOp::FpNeq(..)
            | AstOp::FpLt(..)
            | AstOp::FpLeq(..)
            | AstOp::FpGt(..)
            | AstOp::FpGeq(..)
            | AstOp::FpIsNan(..)
            | AstOp::FpIsInf(..) => AstKind::Bool,
            AstOp::StrLen(..) => AstKind::BitVec,
            AstOp::StrConcat(..) | AstOp::StrSubstr(..) => AstKind::String,
            AstOp::StrContains(..) => AstKind::Bool,
            AstOp::StrIndexOf(..) => AstKind::BitVec,
            AstOp::StrReplace(..) => AstKind::String,
            AstOp::StrPrefixOf(..) | AstOp::StrSuffixOf(..) => AstKind::Bool,
            AstOp::StrToBV(..) => AstKind::BitVec,
            AstOp::BVToStr(..) => AstKind::String,
            AstOp::StrIsDigit(..) | AstOp::StrEq(..) | AstOp::StrNeq(..) => AstKind::Bool,
>>>>>>> 41c5c90f
            AstOp::Annotated(ast, ..) => ast.kind(),
        }
    }

    pub fn child_iter(&self) -> impl Iterator<Item = &AstRef<'c>> {
        match self {
<<<<<<< HEAD
            // Cases with no children
            AstOp::PrimitiveOp(PrimitiveOp::BoolS(..))
            | AstOp::PrimitiveOp(PrimitiveOp::BoolV(..))
            | AstOp::PrimitiveOp(PrimitiveOp::BVS(..))
            | AstOp::PrimitiveOp(PrimitiveOp::BVV(..))
            | AstOp::PrimitiveOp(PrimitiveOp::SI(..))
            | AstOp::PrimitiveOp(PrimitiveOp::FPS(..))
            | AstOp::PrimitiveOp(PrimitiveOp::FPV(..))
            | AstOp::PrimitiveOp(PrimitiveOp::StringS(..))
            | AstOp::PrimitiveOp(PrimitiveOp::StringV(..)) => Vec::new().into_iter(),

            // Cases with one child
            AstOp::BitOp(BitOp::Not(a))
            | AstOp::BitVectorOp(BitVectorOp::Reverse(a))
            | AstOp::BitVectorOp(BitVectorOp::ZeroExt(a, ..))
            | AstOp::BitVectorOp(BitVectorOp::SignExt(a, ..))
            | AstOp::BitVectorOp(BitVectorOp::Extract(a, ..))
            | AstOp::FloatingPointOp(FloatingPointOp::FpToFp(a, ..))
            | AstOp::FloatingPointOp(FloatingPointOp::BvToFpUnsigned(a, ..))
            | AstOp::FloatingPointOp(FloatingPointOp::FpToIEEEBV(a))
            | AstOp::FloatingPointOp(FloatingPointOp::FpToUBV(a, ..))
            | AstOp::FloatingPointOp(FloatingPointOp::FpToSBV(a, ..))
            | AstOp::FloatingPointOp(FloatingPointOp::FpNeg(a, ..))
            | AstOp::FloatingPointOp(FloatingPointOp::FpAbs(a, ..))
            | AstOp::FloatingPointOp(FloatingPointOp::FpSqrt(a, ..))
            | AstOp::FloatingPointOp(FloatingPointOp::FpIsNan(a))
            | AstOp::FloatingPointOp(FloatingPointOp::FpIsInf(a))
            | AstOp::StringOp(StringOp::StrLen(a, ..))
            | AstOp::StringOp(StringOp::StrToBV(a, ..))
            | AstOp::StringOp(StringOp::BVToStr(a))
            | AstOp::StringOp(StringOp::StrIsDigit(a))
            | AstOp::Annotated(a, ..) => vec![a].into_iter(),

            // Cases with two children
            AstOp::BitOp(BitOp::And(a, b))
            | AstOp::BitOp(BitOp::Or(a, b))
            | AstOp::BitOp(BitOp::Xor(a, b))
            | AstOp::ArithmeticOp(ArithmeticOp::Add(a, b))
            | AstOp::ArithmeticOp(ArithmeticOp::Sub(a, b))
            | AstOp::ArithmeticOp(ArithmeticOp::Mul(a, b))
            | AstOp::ArithmeticOp(ArithmeticOp::UDiv(a, b))
            | AstOp::ArithmeticOp(ArithmeticOp::SDiv(a, b))
            | AstOp::ArithmeticOp(ArithmeticOp::URem(a, b))
            | AstOp::ArithmeticOp(ArithmeticOp::SRem(a, b))
            | AstOp::ArithmeticOp(ArithmeticOp::Pow(a, b))
            | AstOp::BitVectorOp(BitVectorOp::LShL(a, b))
            | AstOp::BitVectorOp(BitVectorOp::LShR(a, b))
            | AstOp::BitVectorOp(BitVectorOp::AShL(a, b))
            | AstOp::BitVectorOp(BitVectorOp::AShR(a, b))
            | AstOp::BitVectorOp(BitVectorOp::RotateLeft(a, b))
            | AstOp::BitVectorOp(BitVectorOp::RotateRight(a, b))
            | AstOp::BitVectorOp(BitVectorOp::Concat(a, b))
            | AstOp::BitVectorOp(BitVectorOp::Eq(a, b))
            | AstOp::BitVectorOp(BitVectorOp::Neq(a, b))
            | AstOp::BitVectorOp(BitVectorOp::ULT(a, b))
            | AstOp::BitVectorOp(BitVectorOp::ULE(a, b))
            | AstOp::BitVectorOp(BitVectorOp::UGT(a, b))
            | AstOp::BitVectorOp(BitVectorOp::UGE(a, b))
            | AstOp::BitVectorOp(BitVectorOp::SLT(a, b))
            | AstOp::BitVectorOp(BitVectorOp::SLE(a, b))
            | AstOp::BitVectorOp(BitVectorOp::SGT(a, b))
            | AstOp::BitVectorOp(BitVectorOp::SGE(a, b))
            | AstOp::FloatingPointOp(FloatingPointOp::FpAdd(a, b, ..))
            | AstOp::FloatingPointOp(FloatingPointOp::FpSub(a, b, ..))
            | AstOp::FloatingPointOp(FloatingPointOp::FpMul(a, b, ..))
            | AstOp::FloatingPointOp(FloatingPointOp::FpDiv(a, b, ..))
            | AstOp::FloatingPointOp(FloatingPointOp::FpEq(a, b))
            | AstOp::FloatingPointOp(FloatingPointOp::FpNeq(a, b))
            | AstOp::FloatingPointOp(FloatingPointOp::FpLt(a, b))
            | AstOp::FloatingPointOp(FloatingPointOp::FpLeq(a, b))
            | AstOp::FloatingPointOp(FloatingPointOp::FpGt(a, b))
            | AstOp::FloatingPointOp(FloatingPointOp::FpGeq(a, b))
            | AstOp::StringOp(StringOp::StrConcat(a, b))
            | AstOp::StringOp(StringOp::StrContains(a, b))
            | AstOp::StringOp(StringOp::StrIndexOf(a, b))
            | AstOp::StringOp(StringOp::StrPrefixOf(a, b))
            | AstOp::StringOp(StringOp::StrSuffixOf(a, b))
            | AstOp::StringOp(StringOp::StrEq(a, b))
            | AstOp::StringOp(StringOp::StrNeq(a, b)) => vec![a, b].into_iter(),

            // Cases with three children
            AstOp::StringOp(StringOp::StrSubstr(a, b, c))
            | AstOp::StringOp(StringOp::StrReplace(a, b, c))
            | AstOp::If(a, b, c) => vec![a, b, c].into_iter(),
=======
            AstOp::BoolS(..)
            | AstOp::BoolV(..)
            | AstOp::BVS(..)
            | AstOp::BVV(..)
            | AstOp::FPS(..)
            | AstOp::FPV(..)
            | AstOp::StringS(..)
            | AstOp::StringV(..) => Vec::new().into_iter(),
            AstOp::Not(a)
            | AstOp::Reverse(a)
            | AstOp::ZeroExt(a, ..)
            | AstOp::SignExt(a, ..)
            | AstOp::Extract(a, ..)
            | AstOp::FpToFp(a, ..)
            | AstOp::BvToFpUnsigned(a, ..)
            | AstOp::FpToIEEEBV(a)
            | AstOp::FpToUBV(a, ..)
            | AstOp::FpToSBV(a, ..)
            | AstOp::FpNeg(a, ..)
            | AstOp::FpAbs(a, ..)
            | AstOp::FpSqrt(a, ..)
            | AstOp::FpIsNan(a)
            | AstOp::FpIsInf(a)
            | AstOp::StrLen(a, ..)
            | AstOp::StrToBV(a, ..)
            | AstOp::BVToStr(a)
            | AstOp::StrIsDigit(a)
            | AstOp::Annotated(a, ..) => vec![a].into_iter(),
            AstOp::And(a, b)
            | AstOp::Or(a, b)
            | AstOp::Xor(a, b)
            | AstOp::Add(a, b)
            | AstOp::Sub(a, b)
            | AstOp::Mul(a, b)
            | AstOp::UDiv(a, b)
            | AstOp::SDiv(a, b)
            | AstOp::URem(a, b)
            | AstOp::SRem(a, b)
            | AstOp::Pow(a, b)
            | AstOp::LShL(a, b)
            | AstOp::LShR(a, b)
            | AstOp::AShL(a, b)
            | AstOp::AShR(a, b)
            | AstOp::RotateLeft(a, b)
            | AstOp::RotateRight(a, b)
            | AstOp::Concat(a, b)
            | AstOp::Eq(a, b)
            | AstOp::Neq(a, b)
            | AstOp::ULT(a, b)
            | AstOp::ULE(a, b)
            | AstOp::UGT(a, b)
            | AstOp::UGE(a, b)
            | AstOp::SLT(a, b)
            | AstOp::SLE(a, b)
            | AstOp::SGT(a, b)
            | AstOp::SGE(a, b)
            | AstOp::FpAdd(a, b, ..)
            | AstOp::FpSub(a, b, ..)
            | AstOp::FpMul(a, b, ..)
            | AstOp::FpDiv(a, b, ..)
            | AstOp::FpEq(a, b)
            | AstOp::FpNeq(a, b)
            | AstOp::FpLt(a, b)
            | AstOp::FpLeq(a, b)
            | AstOp::FpGt(a, b)
            | AstOp::FpGeq(a, b)
            | AstOp::StrConcat(a, b)
            | AstOp::StrContains(a, b)
            | AstOp::StrIndexOf(a, b, _)
            | AstOp::StrPrefixOf(a, b)
            | AstOp::StrSuffixOf(a, b)
            | AstOp::StrEq(a, b)
            | AstOp::StrNeq(a, b) => vec![a, b].into_iter(),
            AstOp::StrSubstr(a, b, c) | AstOp::StrReplace(a, b, c) | AstOp::If(a, b, c) => {
                vec![a, b, c].into_iter()
            }
>>>>>>> 41c5c90f
        }
    }

    pub fn children(&self) -> Vec<&AstRef<'c>> {
        self.child_iter().collect()
    }
}<|MERGE_RESOLUTION|>--- conflicted
+++ resolved
@@ -107,14 +107,10 @@
     FpIsInf(AstRef<'c>),
 }
 
-<<<<<<< HEAD
+
 #[derive(Debug, Clone, PartialEq, Eq, Hash, Serialize)]
 pub enum StringOp<'c> {
     StrLen(AstRef<'c>, AstRef<'c>),    // or StrLen(AstRef<'c>, u32),
-=======
-    // String ops
-    StrLen(AstRef<'c>),
->>>>>>> 41c5c90f
     StrConcat(AstRef<'c>, AstRef<'c>), // StrConcat(Vec<AstRef<'c>>) To allow for any number of args,
     StrSubstr(AstRef<'c>, AstRef<'c>, AstRef<'c>),
     StrContains(AstRef<'c>, AstRef<'c>),
@@ -122,11 +118,7 @@
     StrReplace(AstRef<'c>, AstRef<'c>, AstRef<'c>),
     StrPrefixOf(AstRef<'c>, AstRef<'c>),
     StrSuffixOf(AstRef<'c>, AstRef<'c>),
-<<<<<<< HEAD
     StrToBV(AstRef<'c>, AstRef<'c>), // StrToBV(AstRef<'c>, u32)
-=======
-    StrToBV(AstRef<'c>),
->>>>>>> 41c5c90f
     BVToStr(AstRef<'c>),
     StrIsDigit(AstRef<'c>),
 
@@ -138,7 +130,7 @@
 impl<'c> AstOp<'c> {
     pub fn valid_args(&self) -> bool {
         match self {
-<<<<<<< HEAD
+          
             AstOp::PrimitiveOp(op) => match op {
                 PrimitiveOp::BoolS(name)
                 | PrimitiveOp::BVS(name, ..)
@@ -245,97 +237,6 @@
                     lhs.kind().is_string() && lhs.kind() == rhs.kind()
                 }
             },
-=======
-            AstOp::BoolS(name)
-            | AstOp::BVS(name, ..)
-            | AstOp::FPS(name, ..)
-            | AstOp::StringS(name, ..) => !name.is_empty(),
-            AstOp::BoolV(..) | AstOp::BVV(..) | AstOp::FPV(..) | AstOp::StringV(..) => true,
-            AstOp::Not(ast) => ast.kind().is_bool() || ast.kind().is_bitvec(),
-            AstOp::And(lhs, rhs) | AstOp::Or(lhs, rhs) | AstOp::Xor(lhs, rhs) => {
-                (lhs.kind().is_bool() || lhs.kind().is_bitvec()) && lhs.kind() == rhs.kind()
-            }
-
-            // Bitvector ops and Bitvector comparison ops
-            AstOp::Add(lhs, rhs)
-            | AstOp::Sub(lhs, rhs)
-            | AstOp::Mul(lhs, rhs)
-            | AstOp::UDiv(lhs, rhs)
-            | AstOp::SDiv(lhs, rhs)
-            | AstOp::URem(lhs, rhs)
-            | AstOp::SRem(lhs, rhs)
-            | AstOp::Pow(lhs, rhs)
-            | AstOp::LShL(lhs, rhs)
-            | AstOp::LShR(lhs, rhs)
-            | AstOp::AShL(lhs, rhs)
-            | AstOp::AShR(lhs, rhs)
-            | AstOp::RotateLeft(lhs, rhs)
-            | AstOp::RotateRight(lhs, rhs)
-            | AstOp::Concat(lhs, rhs)
-            | AstOp::Eq(lhs, rhs)
-            | AstOp::Neq(lhs, rhs)
-            | AstOp::ULT(lhs, rhs)
-            | AstOp::ULE(lhs, rhs)
-            | AstOp::UGT(lhs, rhs)
-            | AstOp::UGE(lhs, rhs)
-            | AstOp::SLT(lhs, rhs)
-            | AstOp::SLE(lhs, rhs)
-            | AstOp::SGT(lhs, rhs)
-            | AstOp::SGE(lhs, rhs) => lhs.kind().is_bitvec() && rhs.kind().is_bitvec(),
-            AstOp::ZeroExt(ast, _)
-            | AstOp::SignExt(ast, _)
-            | AstOp::Extract(ast, _, _)
-            | AstOp::Reverse(ast) => ast.kind().is_bitvec(),
-
-            // Floating point ops
-            AstOp::FpToFp(ast, _, _)
-            | AstOp::BvToFpUnsigned(ast, _, _)
-            | AstOp::FpToIEEEBV(ast)
-            | AstOp::FpToSBV(ast, _, _) => ast.kind().is_float(),
-            AstOp::FpToUBV(ast, size, _) => ast.kind().is_float() && *size > 0,
-
-            // Floating point arithmetic ops
-            AstOp::FpNeg(ast, _) | AstOp::FpAbs(ast, _) | AstOp::FpSqrt(ast, _) => {
-                ast.kind().is_float()
-            }
-            AstOp::FpAdd(lhs, rhs, _)
-            | AstOp::FpSub(lhs, rhs, _)
-            | AstOp::FpMul(lhs, rhs, _)
-            | AstOp::FpDiv(lhs, rhs, _) => lhs.kind().is_float() && rhs.kind().is_float(),
-
-            // Floating point comparison ops
-            AstOp::FpEq(lhs, rhs)
-            | AstOp::FpNeq(lhs, rhs)
-            | AstOp::FpLt(lhs, rhs)
-            | AstOp::FpLeq(lhs, rhs)
-            | AstOp::FpGt(lhs, rhs)
-            | AstOp::FpGeq(lhs, rhs) => lhs.kind().is_float() && rhs.kind().is_float(),
-            AstOp::FpIsNan(ast) | AstOp::FpIsInf(ast) => ast.kind().is_float(),
-
-            // String ops
-            AstOp::StrLen(ast) => ast.kind().is_string(),
-            AstOp::StrConcat(lhs, rhs) => lhs.kind().is_string() && rhs.kind().is_string(),
-            AstOp::StrSubstr(lhs, rhs, str) => {
-                lhs.kind().is_bitvec() && rhs.kind().is_bitvec() && str.kind().is_string()
-            }
-            AstOp::StrReplace(lhs, rhs, str) => {
-                lhs.kind().is_string() && rhs.kind().is_string() && str.kind().is_string()
-            }
-            AstOp::StrContains(lhs, rhs)
-            | AstOp::StrPrefixOf(lhs, rhs)
-            | AstOp::StrSuffixOf(lhs, rhs) => lhs.kind().is_string() && rhs.kind().is_string(),
-            AstOp::StrIndexOf(base, substr, offset) => {
-                base.kind().is_string() && substr.kind().is_string() && offset.kind().is_bitvec()
-            }
-            AstOp::StrToBV(ast) => ast.kind().is_string(),
-            AstOp::BVToStr(ast) => ast.kind().is_bitvec(),
-            AstOp::StrIsDigit(ast) => ast.kind().is_string(),
-
-            // String comparison ops
-            AstOp::StrEq(lhs, rhs) | AstOp::StrNeq(lhs, rhs) => {
-                lhs.kind().is_string() && rhs.kind().is_string()
-            }
->>>>>>> 41c5c90f
 
             AstOp::If(_, _, _) => todo!(),
             AstOp::Annotated(_, _) => todo!(),
@@ -344,7 +245,7 @@
 
     pub fn kind(&self) -> AstKind {
         match self {
-<<<<<<< HEAD
+
             AstOp::PrimitiveOp(op) => match op {
                 PrimitiveOp::BoolS(..) | PrimitiveOp::BoolV(..) => AstKind::Bool,
                 PrimitiveOp::BVS(..) | PrimitiveOp::BVV(..) | PrimitiveOp::SI(..) => {
@@ -432,80 +333,14 @@
                 }
             },
 
-            AstOp::If(.., ast) => ast.kind(),
-=======
-            AstOp::BoolS(..) | AstOp::BoolV(..) => AstKind::Bool,
-            AstOp::BVS(..) | AstOp::BVV(..) => AstKind::BitVec,
-            AstOp::FPS(..) | AstOp::FPV(..) => AstKind::Float,
-            AstOp::StringS(..) | AstOp::StringV(..) => AstKind::String,
-            AstOp::Not(ast)
-            | AstOp::And(ast, ..)
-            | AstOp::Or(ast, ..)
-            | AstOp::Xor(ast, ..)
-            | AstOp::If(.., ast) => ast.kind(),
-            AstOp::Add(..)
-            | AstOp::Sub(..)
-            | AstOp::Mul(..)
-            | AstOp::UDiv(..)
-            | AstOp::SDiv(..)
-            | AstOp::URem(..)
-            | AstOp::SRem(..)
-            | AstOp::Pow(..)
-            | AstOp::LShL(..)
-            | AstOp::LShR(..)
-            | AstOp::AShL(..)
-            | AstOp::AShR(..)
-            | AstOp::RotateLeft(..)
-            | AstOp::RotateRight(..)
-            | AstOp::ZeroExt(..)
-            | AstOp::SignExt(..)
-            | AstOp::Extract(..)
-            | AstOp::Concat(..)
-            | AstOp::Reverse(..) => AstKind::BitVec,
-            AstOp::Eq(..)
-            | AstOp::Neq(..)
-            | AstOp::ULT(..)
-            | AstOp::ULE(..)
-            | AstOp::UGT(..)
-            | AstOp::UGE(..)
-            | AstOp::SLT(..)
-            | AstOp::SLE(..)
-            | AstOp::SGT(..)
-            | AstOp::SGE(..) => AstKind::Bool,
-            AstOp::FpToFp(..) | AstOp::BvToFpUnsigned(..) => AstKind::Float,
-            AstOp::FpToIEEEBV(..) | AstOp::FpToUBV(..) | AstOp::FpToSBV(..) => AstKind::BitVec,
-            AstOp::FpNeg(..)
-            | AstOp::FpAbs(..)
-            | AstOp::FpAdd(..)
-            | AstOp::FpSub(..)
-            | AstOp::FpMul(..)
-            | AstOp::FpDiv(..)
-            | AstOp::FpSqrt(..) => AstKind::Float,
-            AstOp::FpEq(..)
-            | AstOp::FpNeq(..)
-            | AstOp::FpLt(..)
-            | AstOp::FpLeq(..)
-            | AstOp::FpGt(..)
-            | AstOp::FpGeq(..)
-            | AstOp::FpIsNan(..)
-            | AstOp::FpIsInf(..) => AstKind::Bool,
-            AstOp::StrLen(..) => AstKind::BitVec,
-            AstOp::StrConcat(..) | AstOp::StrSubstr(..) => AstKind::String,
-            AstOp::StrContains(..) => AstKind::Bool,
-            AstOp::StrIndexOf(..) => AstKind::BitVec,
-            AstOp::StrReplace(..) => AstKind::String,
-            AstOp::StrPrefixOf(..) | AstOp::StrSuffixOf(..) => AstKind::Bool,
-            AstOp::StrToBV(..) => AstKind::BitVec,
-            AstOp::BVToStr(..) => AstKind::String,
-            AstOp::StrIsDigit(..) | AstOp::StrEq(..) | AstOp::StrNeq(..) => AstKind::Bool,
->>>>>>> 41c5c90f
+            AstOp::If(.., ast) => ast.kind(),    
             AstOp::Annotated(ast, ..) => ast.kind(),
         }
     }
 
     pub fn child_iter(&self) -> impl Iterator<Item = &AstRef<'c>> {
         match self {
-<<<<<<< HEAD
+          
             // Cases with no children
             AstOp::PrimitiveOp(PrimitiveOp::BoolS(..))
             | AstOp::PrimitiveOp(PrimitiveOp::BoolV(..))
@@ -590,84 +425,6 @@
             AstOp::StringOp(StringOp::StrSubstr(a, b, c))
             | AstOp::StringOp(StringOp::StrReplace(a, b, c))
             | AstOp::If(a, b, c) => vec![a, b, c].into_iter(),
-=======
-            AstOp::BoolS(..)
-            | AstOp::BoolV(..)
-            | AstOp::BVS(..)
-            | AstOp::BVV(..)
-            | AstOp::FPS(..)
-            | AstOp::FPV(..)
-            | AstOp::StringS(..)
-            | AstOp::StringV(..) => Vec::new().into_iter(),
-            AstOp::Not(a)
-            | AstOp::Reverse(a)
-            | AstOp::ZeroExt(a, ..)
-            | AstOp::SignExt(a, ..)
-            | AstOp::Extract(a, ..)
-            | AstOp::FpToFp(a, ..)
-            | AstOp::BvToFpUnsigned(a, ..)
-            | AstOp::FpToIEEEBV(a)
-            | AstOp::FpToUBV(a, ..)
-            | AstOp::FpToSBV(a, ..)
-            | AstOp::FpNeg(a, ..)
-            | AstOp::FpAbs(a, ..)
-            | AstOp::FpSqrt(a, ..)
-            | AstOp::FpIsNan(a)
-            | AstOp::FpIsInf(a)
-            | AstOp::StrLen(a, ..)
-            | AstOp::StrToBV(a, ..)
-            | AstOp::BVToStr(a)
-            | AstOp::StrIsDigit(a)
-            | AstOp::Annotated(a, ..) => vec![a].into_iter(),
-            AstOp::And(a, b)
-            | AstOp::Or(a, b)
-            | AstOp::Xor(a, b)
-            | AstOp::Add(a, b)
-            | AstOp::Sub(a, b)
-            | AstOp::Mul(a, b)
-            | AstOp::UDiv(a, b)
-            | AstOp::SDiv(a, b)
-            | AstOp::URem(a, b)
-            | AstOp::SRem(a, b)
-            | AstOp::Pow(a, b)
-            | AstOp::LShL(a, b)
-            | AstOp::LShR(a, b)
-            | AstOp::AShL(a, b)
-            | AstOp::AShR(a, b)
-            | AstOp::RotateLeft(a, b)
-            | AstOp::RotateRight(a, b)
-            | AstOp::Concat(a, b)
-            | AstOp::Eq(a, b)
-            | AstOp::Neq(a, b)
-            | AstOp::ULT(a, b)
-            | AstOp::ULE(a, b)
-            | AstOp::UGT(a, b)
-            | AstOp::UGE(a, b)
-            | AstOp::SLT(a, b)
-            | AstOp::SLE(a, b)
-            | AstOp::SGT(a, b)
-            | AstOp::SGE(a, b)
-            | AstOp::FpAdd(a, b, ..)
-            | AstOp::FpSub(a, b, ..)
-            | AstOp::FpMul(a, b, ..)
-            | AstOp::FpDiv(a, b, ..)
-            | AstOp::FpEq(a, b)
-            | AstOp::FpNeq(a, b)
-            | AstOp::FpLt(a, b)
-            | AstOp::FpLeq(a, b)
-            | AstOp::FpGt(a, b)
-            | AstOp::FpGeq(a, b)
-            | AstOp::StrConcat(a, b)
-            | AstOp::StrContains(a, b)
-            | AstOp::StrIndexOf(a, b, _)
-            | AstOp::StrPrefixOf(a, b)
-            | AstOp::StrSuffixOf(a, b)
-            | AstOp::StrEq(a, b)
-            | AstOp::StrNeq(a, b) => vec![a, b].into_iter(),
-            AstOp::StrSubstr(a, b, c) | AstOp::StrReplace(a, b, c) | AstOp::If(a, b, c) => {
-                vec![a, b, c].into_iter()
-            }
->>>>>>> 41c5c90f
         }
     }
 

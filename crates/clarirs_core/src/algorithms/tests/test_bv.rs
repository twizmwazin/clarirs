use crate::{ast::bitvec::BitVecExt, prelude::*};
use anyhow::Result;
use smallvec::SmallVec;

#[test]
fn test_add() -> Result<()> {
    let ctx = Context::new();

    let table: Vec<(u64, u64, u64)> = vec![
        (0, 0, 0),
        (0, 1, 1),
        (1, 0, 1),
        (1, 1, 2),
        (1, 2, 3),
        (2, 1, 3),
        (2, 2, 4),
        (2, 3, 5),
        (3, 2, 5),
        (3, 3, 6),
        (u64::MAX, 0, u64::MAX),
        (0, u64::MAX, u64::MAX),
        (u64::MAX, 1, 0),
        (1, u64::MAX, 0),
        (u64::MAX, u64::MAX, u64::MAX - 1),
    ];

    for (a, b, expected) in table {
        let a = ctx.bvv_prim(a).unwrap();
        let b = ctx.bvv_prim(b).unwrap();
        let expected = ctx.bvv_prim(expected).unwrap();

        let result = ctx.add(&a, &b)?;
        let simplified = result.simplify()?;

        assert_eq!(simplified, expected);
    }

    Ok(())
}

#[test]
fn test_sub() -> Result<()> {
    let ctx = Context::new();

    let table: Vec<(u64, u64, u64)> = vec![
        (0, 0, 0),
        (0, 1, u64::MAX),
        (1, 0, 1),
        (1, 1, 0),
        (1, 2, u64::MAX),
        (2, 1, 1),
        (2, 2, 0),
        (2, 3, u64::MAX),
        (3, 2, 1),
        (3, 3, 0),
        (123, 45, 78),
        (u64::MAX, 1, u64::MAX - 1),
        (u64::MAX, u64::MAX, 0),
        (u64::MAX, 0, u64::MAX),
        (0, u64::MAX, 1),
        (1, u64::MAX, 2),
        (u64::MAX - 1, u64::MAX, u64::MAX),
        (45, 123, u64::MAX - 77),
    ];

    for (a, b, expected) in table {
        let a = ctx.bvv_prim(a).unwrap();
        let b = ctx.bvv_prim(b).unwrap();
        let expected = ctx.bvv_prim(expected).unwrap();

        let result = ctx.sub(&a, &b)?.simplify()?;
        assert_eq!(result, expected);
    }

    Ok(())
}

#[test]
fn test_mul() -> Result<()> {
    let ctx = Context::new();

    let table: Vec<(u64, u64, u64)> = vec![
        (0, 0, 0),
        (0, 1, 0),
        (1, 0, 0),
        (1, 1, 1),
        (1, 2, 2),
        (2, 1, 2),
        (2, 2, 4),
        (2, 3, 6),
        (3, 2, 6),
        (3, 3, 9),
        (u64::MAX, 0, 0),
        (0, u64::MAX, 0),
        (u64::MAX, 1, u64::MAX),
        (1, u64::MAX, u64::MAX),
        (u64::MAX, u64::MAX, 1),
        (0x8000000000000000, 2, 0),
        (2, 0x8000000000000000, 0),
        (0x8000000000000001, 2, 2),
        (2, 0x8000000000000001, 2),
    ];

    for (a, b, expected) in table {
        let a = ctx.bvv_prim(a).unwrap();
        let b = ctx.bvv_prim(b).unwrap();
        let expected = ctx.bvv_prim(expected).unwrap();

        let result = ctx.mul(&a, &b)?.simplify()?;
        assert_eq!(result, expected);
    }

    Ok(())
}

#[test]
fn test_udiv() -> Result<()> {
    let ctx = Context::new();

    let table: Vec<(u8, u8, u8)> = vec![
        (0, 1, 0),
        (1, 1, 1),
        (255, 1, 255),
        (0, 255, 0),
        (1, 255, 0),
        (255, 255, 1),
        (128, 128, 1),
        (255, 128, 1),
        (1, 2, 0),
        (100, 200, 0),
        (u8::MAX, 3, 85),
        (u8::MAX, 4, 63),
        (240, 15, 16),
        ((u8::MAX - 1) / 2, 2, 63),
        ((u8::MAX - 1) / 2, 8, 15),
    ];

    for (a, b, expected) in table {
        let a = ctx.bvv_prim(a).unwrap();
        let b = ctx.bvv_prim(b).unwrap();
        let expected = ctx.bvv_prim(expected).unwrap();

        let result = ctx.udiv(&a, &b)?.simplify()?;
        assert_eq!(result, expected);
    }

    Ok(())
}

#[test]
fn test_sdiv() -> Result<()> {
    let ctx = Context::new();

    let table: Vec<(i64, i64, i64)> = vec![
        (0, 1, 0),
        (1, 1, 1),
        (1, 2, 0),
        (2, 1, 2),
        (2, 2, 1),
        (2, 3, 0),
        (3, 2, 1),
        (3, 3, 1),
        (3, 0, 3),
        (-1, 1, -1),
        (-2, 3, 0),
        (-3, 2, -1),
        (-4, 3, -1),
        (1, -1, -1),
        (2, -3, 0),
        (3, -2, -1),
        (4, -3, -1),
        (-1, -1, 1),
        (-2, -3, 0),
        (-3, -2, 1),
        (-4, -3, 1),
        (0, 2, 0),
        (0, -2, 0),
        (14, 7, 2),
        (14, -7, -2),
        (-14, 7, -2),
        (-14, -7, 2),
        (15, 4, 3),
        (15, -4, -3),
        (-15, 4, -3),
        (-15, -4, 3),
        (1, i64::MAX, 0),
        (-1, i64::MAX, 0),
        (i64::MAX, 2, 4611686018427387903),
        (i64::MIN, 2, -4611686018427387904),
        (i64::MIN, 3, -3074457345618258602),
    ];

    for (a_i64, b_i64, expected_i64) in table {
        let a_bits = a_i64 as u64;
        let b_bits = b_i64 as u64;
        let expected_bits = expected_i64 as u64;

        let a = ctx.bvv_prim(a_bits)?;
        let b = ctx.bvv_prim(b_bits)?;
        let expected = ctx.bvv_prim(expected_bits)?;

        let result = ctx.sdiv(&a, &b)?.simplify()?;
        assert_eq!(result, expected, "Failed for a={}, b={}", a_i64, b_i64);
    }

    Ok(())
}

#[test]
fn test_urem() -> Result<()> {
    let ctx = Context::new();

    let table: Vec<(u64, u64, u64)> = vec![
        (0, 1, 0),
        (1, 1, 0),
        (1, 2, 1),
        (2, 1, 0),
        (2, 2, 0),
        (2, 3, 2),
        (3, 2, 1),
        (3, 3, 0),
        (4, 2, 0),
        (5, 2, 1),
        (5, 5, 0),
        (5, 0, 5),
        (10, 3, 1),
        (10, 5, 0),
        (15, 4, 3),
        (16, 8, 0),
        (u64::MAX, 1, 0),
        (u64::MAX, 2, 1),
        (u64::MAX, u64::MAX, 0),
        (u64::MAX - 1, u64::MAX, u64::MAX - 1),
        (0, u64::MAX, 0),
        (1, u64::MAX, 1),
        (1 << 63, 1 << 32, (1 << 63) % (1 << 32)),
        (98765432123456789, 123456789, 98765432123456789 % 123456789),
    ];

    for (a, b, expected) in table {
        let a = ctx.bvv_prim(a).unwrap();
        let b = ctx.bvv_prim(b).unwrap();
        let expected = ctx.bvv_prim(expected).unwrap();

        let result = ctx.urem(&a, &b)?.simplify()?;
        assert_eq!(result, expected);
    }

    Ok(())
}

#[test]
fn test_srem() -> Result<()> {
    let ctx = Context::new();

    let table: Vec<(i64, i64, i64)> = vec![
        (0, 1, 0),
        (1, 1, 0),
        (1, 0, 1),
        (1, 2, 1),
        (2, 1, 0),
        (2, 2, 0),
        (2, 3, 2),
        (3, 2, 1),
        (3, 3, 0),
        (-1, 2, -1),
        (-2, 3, -2),
        (-3, 2, -1),
        (-4, 3, -1),
        (1, -2, 1),
        (2, -3, 2),
        (3, -2, 1),
        (4, -3, 1),
        (-1, -2, -1),
        (-2, -3, -2),
        (-3, -2, -1),
        (-4, -3, -1),
        (0, 2, 0),
        (0, -2, 0),
        (1, i64::MAX, 1),
        (-1, i64::MAX, -1),
        (i64::MAX, 2, 1),
        (i64::MIN, 2, 0),
        (i64::MIN, 3, -2),
    ];

    for (a_i64, b_i64, expected_i64) in table {
        // Cast to u64 to interpret bits in two's complement form
        let a_bits = a_i64 as u64;
        let b_bits = b_i64 as u64;
        let expected_bits = expected_i64 as u64;

        let a = ctx.bvv_prim(a_bits)?;
        let b = ctx.bvv_prim(b_bits)?;
        let expected = ctx.bvv_prim(expected_bits)?;

        let result = ctx.srem(&a, &b)?.simplify()?;
        assert_eq!(result, expected);
    }

    Ok(())
}

#[test]
fn test_pow() -> Result<()> {
    let ctx = Context::new();

    let table: Vec<(u64, u64, u64)> = vec![
        (0, 0, 1),
        (0, 1, 0),
        (1, 0, 1),
        (1, 1, 1),
        (1, 2, 1),
        (2, 1, 2),
        (2, 2, 4),
        (2, 3, 8),
        (3, 2, 9),
        (3, 3, 27),
        (0, 10, 0),
        (0, u64::MAX, 0),
        (1, 10, 1),
        (1, u64::MAX, 1),
        (2, 10, 1024),
        (2, 63, 0x8000_0000_0000_0000),
        (u64::MAX, 0, 1),
        (u64::MAX, 1, u64::MAX),
    ];

    for (a, b, expected) in table {
        let a = ctx.bvv_prim(a).unwrap();
        let b = ctx.bvv_prim(b).unwrap();
        let expected = ctx.bvv_prim(expected).unwrap();

        let result = ctx.pow(&a, &b)?.simplify()?;
        assert_eq!(result, expected);
    }

    Ok(())
}

#[test]
fn test_and() -> Result<()> {
    let ctx = Context::new();

    let table: Vec<(u64, u64, u64)> = vec![
        (0, 0, 0),
        (0, 1, 0),
        (1, 0, 0),
        (1, 1, 1),
        (1, 2, 0),
        (2, 1, 0),
        (2, 2, 2),
        (2, 3, 2),
        (3, 2, 2),
        (3, 3, 3),
        (u64::MAX, 0, 0),
        (u64::MAX, u64::MAX, u64::MAX),
        (u64::MAX, 1, 1),
        (1, u64::MAX, 1),
    ];

    for (a, b, expected) in table {
        let a = ctx.bvv_prim(a).unwrap();
        let b = ctx.bvv_prim(b).unwrap();
        let expected = ctx.bvv_prim(expected).unwrap();

        let result = ctx.and(&a, &b)?.simplify()?;
        assert_eq!(result, expected);
    }

    Ok(())
}

#[test]
fn test_or() -> Result<()> {
    let ctx = Context::new();

    let table: Vec<(u64, u64, u64)> = vec![
        (0, 0, 0),
        (0, 1, 1),
        (1, 0, 1),
        (1, 1, 1),
        (1, 2, 3),
        (2, 1, 3),
        (2, 2, 2),
        (2, 3, 3),
        (3, 2, 3),
        (3, 3, 3),
        (u64::MAX, 0, u64::MAX),
        (u64::MAX, u64::MAX, u64::MAX),
        (u64::MAX, 1, u64::MAX),
        (1, u64::MAX, u64::MAX),
    ];

    for (a, b, expected) in table {
        let a = ctx.bvv_prim(a).unwrap();
        let b = ctx.bvv_prim(b).unwrap();
        let expected = ctx.bvv_prim(expected).unwrap();

        let result = ctx.or(&a, &b)?.simplify()?;
        assert_eq!(result, expected);
    }

    Ok(())
}

#[test]
fn test_xor() -> Result<()> {
    let ctx = Context::new();

    let table: Vec<(u64, u64, u64)> = vec![
        (0, 0, 0),
        (0, 1, 1),
        (1, 0, 1),
        (1, 1, 0),
        (1, 2, 3),
        (2, 1, 3),
        (2, 2, 0),
        (2, 3, 1),
        (3, 2, 1),
        (3, 3, 0),
        (u64::MAX, 0, u64::MAX),
        (u64::MAX, u64::MAX, 0),
        (u64::MAX, 1, u64::MAX - 1),
        (1, u64::MAX, u64::MAX - 1),
    ];

    for (a, b, expected) in table {
        let a = ctx.bvv_prim(a).unwrap();
        let b = ctx.bvv_prim(b).unwrap();
        let expected = ctx.bvv_prim(expected).unwrap();

        let result = ctx.xor(&a, &b)?.simplify()?;
        assert_eq!(result, expected);
    }

    Ok(())
}

#[test]
fn test_not() -> Result<()> {
    let ctx = Context::new();

    let table: Vec<(u64, u64)> = vec![
        (0, u64::MAX),
        (1, u64::MAX - 1),
        (2, u64::MAX - 2),
        (3, u64::MAX - 3),
        (4, u64::MAX - 4),
        (5, u64::MAX - 5),
        (6, u64::MAX - 6),
        (7, u64::MAX - 7),
        (8, u64::MAX - 8),
        (9, u64::MAX - 9),
        (u64::MAX, 0),
        (u64::MAX - 1, 1),
        (u64::MAX - 2, 2),
    ];

    for (a, expected) in table {
        let a = ctx.bvv_prim(a).unwrap();
        let expected = ctx.bvv_prim(expected).unwrap();

        let result = ctx.not(&a)?.simplify()?;
        assert_eq!(result, expected);
    }

    Ok(())
}

// #[test]
// fn test_shl() -> Result<()> {
//     let ctx = Context::new();

//     let table: Vec<(u64, u64, u64)> = vec![
//         (0, 0, 0),
//         (0, 1, 0),
//         (1, 0, 1),
//         (1, 1, 2),
//         (1, 2, 4),
//         (2, 1, 4),
//         (2, 2, 8),
//         (2, 3, 16),
//         (3, 2, 12),
//         (3, 3, 24),
//         (u64::MAX, 1, u64::MAX),
//         (u64::MAX, 2, u64::MAX),
//     ];

//     for (a, b, expected) in table {
//         let a = ctx.bvv_prim(a).unwrap();
//         let b = ctx.bvv_prim(b).unwrap();
//         let expected = ctx.bvv_prim(expected).unwrap();

//         let result = ctx.shl(&a, &b)?.simplify()?;
//         assert_eq!(result, expected);
//     }

//     Ok(())
// }

#[test]
fn test_lshr() -> Result<()> {
    let ctx = Context::new();

    let table: Vec<(u64, u64, u64)> = vec![
        (0, 0, 0),
        (0, 1, 0),
        (1, 0, 1),
        (1, 1, 0),
        (1, 2, 0),
        (2, 1, 1),
        (2, 2, 0),
        (2, 3, 0),
        (3, 2, 0),
        (3, 3, 0),
        (0, 64, 0),
        (0, 63, 0),
        (64, 2, 16),
        (64, 3, 8),
        (64, 4, 4),
        (64, 5, 2),
        (64, 6, 1),
        (64, 7, 0),
        (0x8000000000000000, 0, 0x8000000000000000),
        (0x8000000000000000, 1, 0x4000000000000000),
        (0x8000000000000000, 63, 1),
        (0x8000000000000000, 64, 0),
        (u64::MAX, 0, u64::MAX),
        (u64::MAX, 1, u64::MAX >> 1),
        (u64::MAX, 63, 1),
        (u64::MAX, 64, 0),
    ];

    for (a, b, expected) in table {
        let a = ctx.bvv_prim(a).unwrap();
        let b = ctx.bvv_prim(b).unwrap();
        let expected = ctx.bvv_prim(expected).unwrap();

        let result = ctx.lshr(&a, &b)?.simplify()?;
        assert_eq!(result, expected);
    }

    Ok(())
}

#[test]
fn test_ashr() -> Result<()> {
    let ctx = Context::new();

    let table: Vec<(u64, u64, u64)> = vec![
        (0, 0, 0),
        (0, 1, 0),
        (1, 0, 1),
        (1, 1, 0),
        (1, 2, 0),
        (2, 1, 1),
        (2, 2, 0),
        (2, 3, 0),
        (3, 2, 0),
        (3, 3, 0),
        (64, 2, 16),
        (64, 3, 8),
        (64, 6, 1),
        (64, 7, 0),
        // Edge cases for signed numbers
        (u64::MAX, 1, u64::MAX),
        (u64::MAX, 2, u64::MAX),
        (u64::MAX, 64, u64::MAX),
        (0x8000000000000000, 0, 0x8000000000000000),
        (0x8000000000000000, 1, 0xC000000000000000),
        (0x8000000000000000, 63, 0xFFFFFFFFFFFFFFFF),
        (0x8000000000000000, 64, 0xFFFFFFFFFFFFFFFF),
        (0xFFFFFFFFFFFFFFFF, 0, 0xFFFFFFFFFFFFFFFF),
        (0xFFFFFFFFFFFFFFFF, 1, 0xFFFFFFFFFFFFFFFF),
        (0xFFFFFFFFFFFFFFFF, 63, 0xFFFFFFFFFFFFFFFF),
        (0xFFFFFFFFFFFFFFFF, 64, 0xFFFFFFFFFFFFFFFF),
    ];

    for (a, b, expected) in table {
        let a = ctx.bvv_prim(a).unwrap();
        let b = ctx.bvv_prim(b).unwrap();
        let expected = ctx.bvv_prim(expected).unwrap();

        let result = ctx.ashr(&a, &b)?.simplify()?;
        assert_eq!(result, expected);
    }

    Ok(())
}

#[test]
fn test_zext() -> Result<()> {
    let ctx = Context::new();

    let table = vec![
        (
            ctx.bvv_prim_with_size(0u8, 4)?,
            0,
            ctx.bvv_prim_with_size(0u8, 4)?,
        ),
        (
            ctx.bvv_prim_with_size(0u8, 4)?,
            1,
            ctx.bvv_prim_with_size(0u8, 5)?,
        ),
        (
            ctx.bvv_prim_with_size(1u8, 4)?,
            0,
            ctx.bvv_prim_with_size(1u8, 4)?,
        ),
        (
            ctx.bvv_prim_with_size(1u8, 4)?,
            1,
            ctx.bvv_prim_with_size(1u8, 5)?,
        ),
    ];

    for (a, b, expected) in table {
        assert_eq!(ctx.zero_ext(&a, b)?.simplify()?, expected);
    }

    Ok(())
}

#[test]
fn test_sext() -> Result<()> {
    let ctx = Context::new();

    let table = vec![
        (
            ctx.bvv_prim_with_size(0u8, 4)?,
            0,
            ctx.bvv_prim_with_size(0u8, 4)?,
        ),
        (
            ctx.bvv_prim_with_size(0u8, 4)?,
            1,
            ctx.bvv_prim_with_size(0u8, 5)?,
        ),
        (
            ctx.bvv_prim_with_size(1u8, 4)?,
            0,
            ctx.bvv_prim_with_size(1u8, 4)?,
        ),
        (
            ctx.bvv_prim_with_size(1u8, 4)?,
            1,
            ctx.bvv_prim_with_size(1u8, 5)?,
        ),
        (
            ctx.bvv_prim_with_size(15u8, 4)?,
            0,
            ctx.bvv_prim_with_size(15u8, 4)?,
        ),
        (
            ctx.bvv_prim_with_size(15u8, 4)?,
            1,
            ctx.bvv_prim_with_size(31u8, 5)?,
        ),
        (
            ctx.bvv_prim_with_size(0u8, 1)?,
            1,
            ctx.bvv_prim_with_size(0u8, 2)?,
        ),
        (
            ctx.bvv_prim_with_size(1u8, 1)?,
            1,
<<<<<<< HEAD
            ctx.bvv_prim_with_size(3u8, 2)?,
        ),
        (
            ctx.bvv_prim_with_size(3u8, 2)?,
            1,
            ctx.bvv_prim_with_size(7u8, 3)?,
=======
            ctx.bvv_prim_with_size(1u8, 2)?,
        ),
        (
            ctx.bvv_prim_with_size(5u8, 1)?,
            1,
            ctx.bvv_prim_with_size(5u8, 2)?,
>>>>>>> 6c40df7d
        ),
        (
            ctx.bvv_prim_with_size(8u8, 4)?,
            4,
<<<<<<< HEAD
            ctx.bvv_prim_with_size(248u8, 8)?,
=======
            ctx.bvv_prim_with_size(8u8, 8)?,
>>>>>>> 6c40df7d
        ),
        (
            ctx.bvv_prim_with_size(128u8, 8)?,
            8,
<<<<<<< HEAD
            ctx.bvv_prim_with_size(65408u16, 16)?,
=======
            ctx.bvv_prim_with_size(128u16, 16)?,
>>>>>>> 6c40df7d
        ),
        (
            ctx.bvv_prim_with_size(5u8, 4)?,
            4,
            ctx.bvv_prim_with_size(5u8, 8)?,
        ),
        (
            ctx.bvv_prim_with_size(251u8, 8)?,
            4,
<<<<<<< HEAD
            ctx.bvv_prim_with_size(4091u16, 12)?,
        ),
        // Additional test case
        (
            ctx.bvv_prim_with_size(5u8, 1)?,
            1,
            ctx.bvv_prim_with_size(3u8, 2)?,
=======
            ctx.bvv_prim_with_size(251u8, 12)?,
>>>>>>> 6c40df7d
        ),
    ];

    for (a, b, expected) in table {
        assert_eq!(ctx.sign_ext(&a, b)?.simplify()?, expected);
    }

    Ok(())
}

#[test]
fn test_reverse() -> Result<()> {
    let context = Context::new();

    let table: Vec<(u64, u64)> = vec![
        (0, 0),
        (1, 0x0100000000000000),
        (4, 0x0400000000000000),
        (5, 0x0500000000000000),
        (1 << 63, 128),
        (1 << 62, 64),
        (128, 1 << 63),
        (255, 0xFF00000000000000),
        (0xFF00FF00AB000012, 0x120000AB00FF00FF),
    ];

    for (a, expected) in table {
        let a = context.bvv_prim(a).unwrap();
        let expected = context.bvv_prim(expected).unwrap();

        let result = context.reverse(&a)?.simplify()?;
        assert_eq!(result, expected);
    }

    // Testing multi-word bitvector
    // Input: 0xEEFFFFFFFFFFFFFFFF.
    // Internal representation (little-endian), it is stored as:
    //   word[0] = 0xFFFFFFFFFFFFFFFF
    //   word[1] = 0x00000000000000EE   (only 8 bits used)
    let mut words: SmallVec<[u64; 1]> = SmallVec::new();
    words.push(0xFFFFFFFFFFFFFFFF);
    words.push(0xEE);
    let original = BitVec::new(words, 72);

    // Input: [EE, FF, FF, FF, FF, FF, FF, FF, FF].
    // After byte reversal: [FF, FF, FF, FF, FF, FF, FF, FF, EE].
    // When repacked in little-endian order, the new words should be:
    //   new_words[0] = 0xFFFFFFFFFFFFFFEE
    //   new_words[1] = 0x00000000000000FF
    let reversed = original.reverse_bytes()?;

    // Expected words after byte reversal
    let mut expected_words: SmallVec<[u64; 1]> = SmallVec::new();
    expected_words.push(0xFFFFFFFFFFFFFFEE);
    expected_words.push(0x00000000000000FF);
    let expected = BitVec::new(expected_words, 72);

    assert_eq!(
        reversed, expected,
        "Multi-word bitvector byte reversal failed"
    );

    Ok(())
}

#[test]
fn test_rotate_left() -> Result<()> {
    let context = Context::new();

    let table: Vec<(u64, u64, u64)> = vec![
        (0, 0, 0),
        (0, 1, 0),
        (0, 2, 0),
        (0, 3, 0),
        (1, 1, 2),
        (1, 2, 4),
        (1, 3, 8),
        (1, 4, 1),
        (8, 2, 2),
        (8, 3, 4),
        (15, 0, 15),
        (15, 1, 15),
        (15, 2, 15),
        (15, 3, 15),
        (15, 4, 15),
        (10, 1, 5),
        (10, 2, 10),
        (10, 3, 5),
        (10, 4, 10),
        (10, 5, 5),
        (13, 1, 11),
        (5, 1, 10),
    ];

    for (a, b, expected) in table {
        let a = context.bvv_prim_with_size(a, 4).unwrap();
        let b = context.bvv_prim_with_size(b, 4).unwrap();
        let expected = context.bvv_prim_with_size(expected, 4).unwrap();

        let result = context.rotate_left(&a, &b)?.simplify()?;
        assert_eq!(result, expected);
    }

    Ok(())
}

#[test]
fn test_rotate_right() -> Result<()> {
    let context = Context::new();

    let table: Vec<(u64, u64, u64)> = vec![
        (0, 0, 0),
        (0, 1, 0),
        (0, 2, 0),
        (0, 3, 0),
        (1, 1, 8),
        (1, 2, 4),
        (1, 3, 2),
        (1, 4, 1),
        (8, 2, 2),
        (8, 3, 1),
        (15, 0, 15),
        (15, 1, 15),
        (15, 2, 15),
        (15, 3, 15),
        (15, 4, 15),
        (10, 1, 5),
        (10, 2, 10),
        (10, 3, 5),
        (10, 4, 10),
        (10, 5, 5),
        (13, 1, 14),
        (5, 1, 10),
    ];

    for (a, b, expected) in table {
        let a = context.bvv_prim_with_size(a, 4).unwrap();
        let b = context.bvv_prim_with_size(b, 4).unwrap();
        let expected = context.bvv_prim_with_size(expected, 4).unwrap();

        let result = context.rotate_right(&a, &b)?.simplify()?;
        assert_eq!(result, expected);
    }

    Ok(())
}

#[test]
fn test_extract_concat() -> Result<()> {
    let ctx = Context::new();

    // Symbolic test cases
    let x = ctx.bvs("x", 16)?;
    let y = ctx.bvs("y", 16)?;
    let concat = ctx.concat(&x, &y)?;

    // Extract exactly one side of symbolic values
    let extract_left = ctx.extract(&concat, 0, 16)?.simplify()?;
    assert_eq!(extract_left, x);

    let extract_right = ctx.extract(&concat, 16, 32)?.simplify()?;
    assert_eq!(extract_right, y);

    // Extract middle bits crossing the symbolic boundary
    let middle = ctx.extract(&concat, 8, 24)?.simplify()?;

    // Verify properties of the middle extraction
    let size = middle.size();
    assert_eq!(size, 16); // Should be 16 bits

    Ok(())
}<|MERGE_RESOLUTION|>--- conflicted
+++ resolved
@@ -666,39 +666,22 @@
         (
             ctx.bvv_prim_with_size(1u8, 1)?,
             1,
-<<<<<<< HEAD
             ctx.bvv_prim_with_size(3u8, 2)?,
         ),
         (
             ctx.bvv_prim_with_size(3u8, 2)?,
             1,
             ctx.bvv_prim_with_size(7u8, 3)?,
-=======
-            ctx.bvv_prim_with_size(1u8, 2)?,
-        ),
-        (
-            ctx.bvv_prim_with_size(5u8, 1)?,
-            1,
-            ctx.bvv_prim_with_size(5u8, 2)?,
->>>>>>> 6c40df7d
         ),
         (
             ctx.bvv_prim_with_size(8u8, 4)?,
             4,
-<<<<<<< HEAD
             ctx.bvv_prim_with_size(248u8, 8)?,
-=======
-            ctx.bvv_prim_with_size(8u8, 8)?,
->>>>>>> 6c40df7d
         ),
         (
             ctx.bvv_prim_with_size(128u8, 8)?,
             8,
-<<<<<<< HEAD
             ctx.bvv_prim_with_size(65408u16, 16)?,
-=======
-            ctx.bvv_prim_with_size(128u16, 16)?,
->>>>>>> 6c40df7d
         ),
         (
             ctx.bvv_prim_with_size(5u8, 4)?,
@@ -708,7 +691,6 @@
         (
             ctx.bvv_prim_with_size(251u8, 8)?,
             4,
-<<<<<<< HEAD
             ctx.bvv_prim_with_size(4091u16, 12)?,
         ),
         // Additional test case
@@ -716,9 +698,6 @@
             ctx.bvv_prim_with_size(5u8, 1)?,
             1,
             ctx.bvv_prim_with_size(3u8, 2)?,
-=======
-            ctx.bvv_prim_with_size(251u8, 12)?,
->>>>>>> 6c40df7d
         ),
     ];
 

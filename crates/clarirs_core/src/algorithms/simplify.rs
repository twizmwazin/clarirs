--- conflicted
+++ resolved
@@ -303,103 +303,7 @@
                 _ => ctx.sge(&lhs, &rhs)?,
             }
         }
-<<<<<<< HEAD
-        AstOp::FpToFp(lhs, sort) => {
-            simplify!(lhs);
-            match lhs.op() {
-                AstOp::FPV(v) => ctx.fp_to_fp(&ctx.fpv(v.clone())?, sort.clone())?,
-                _ => ctx.fp_to_fp(&lhs, sort.clone())?,
-            }
-        }
-
-        AstOp::BvToFpUnsigned(lhs, sort, rm) => {
-            simplify!(lhs);
-            match lhs.op() {
-                AstOp::BVV(v) => {
-                    ctx.bv_to_fp_unsigned(&ctx.bvv(v.clone())?, sort.clone(), rm.clone())?
-                }
-                _ => ctx.bv_to_fp_unsigned(&lhs, sort.clone(), rm.clone())?,
-            }
-        }
-        AstOp::FpToIEEEBV(lhs) => {
-            simplify!(lhs);
-            match lhs.op() {
-                AstOp::FPV(v) => ctx.fp_to_ieeebv(&ctx.fpv(v.clone())?)?,
-                _ => ctx.fp_to_ieeebv(&lhs)?,
-            }
-        }
-        AstOp::FpToUBV(lhs, width, rm) => {
-            simplify!(lhs);
-            match lhs.op() {
-                AstOp::FPV(v) => ctx.fp_to_ubv(&ctx.fpv(v.clone())?, width.clone(), rm.clone())?,
-                _ => ctx.fp_to_ubv(&lhs, width.clone(), rm.clone())?,
-            }
-        }
-        AstOp::FpToSBV(lhs, width, rm) => {
-            simplify!(lhs);
-            match lhs.op() {
-                AstOp::FPV(v) => ctx.fp_to_ubv(&ctx.fpv(v.clone())?, width.clone(), rm.clone())?,
-                _ => ctx.fp_to_ubv(&lhs, width.clone(), rm.clone())?,
-            }
-        }
-        AstOp::FpNeg(lhs, rm) => {
-            simplify!(lhs);
-            match lhs.op() {
-                AstOp::FPV(v) => ctx.fp_neg(&ctx.fpv(v.clone())?, rm.clone())?,
-                _ => ctx.fp_neg(&lhs, rm.clone())?,
-            }
-        }
-        AstOp::FpAbs(lhs, rm) => {
-            simplify!(lhs);
-            match lhs.op() {
-                AstOp::FPV(v) => ctx.fp_abs(&ctx.fpv(v.clone())?, rm.clone())?,
-                _ => ctx.fp_abs(&lhs, rm.clone())?,
-            }
-        }
-        AstOp::FpAdd(lhs, rhs, rm) => {
-            simplify!(lhs, rhs);
-            match (lhs.op(), rhs.op()) {
-                (AstOp::FPV(lhs), AstOp::FPV(rhs)) => {
-                    ctx.fp_add(&ctx.fpv(lhs.clone())?, &ctx.fpv(rhs.clone())?, rm.clone())?
-                }
-                _ => ctx.fp_add(&lhs, &rhs, rm.clone())?,
-            }
-        }
-        AstOp::FpSub(lhs, rhs, rm) => {
-            simplify!(lhs, rhs);
-            match (lhs.op(), rhs.op()) {
-                (AstOp::FPV(lhs), AstOp::FPV(rhs)) => {
-                    ctx.fp_sub(&ctx.fpv(lhs.clone())?, &ctx.fpv(rhs.clone())?, rm.clone())?
-                }
-                _ => ctx.fp_sub(&lhs, &rhs, rm.clone())?,
-            }
-        }
-        AstOp::FpMul(lhs, rhs, rm) => {
-            simplify!(lhs, rhs);
-            match (lhs.op(), rhs.op()) {
-                (AstOp::FPV(lhs), AstOp::FPV(rhs)) => {
-                    ctx.fp_mul(&ctx.fpv(lhs.clone())?, &ctx.fpv(rhs.clone())?, rm.clone())?
-                }
-                _ => ctx.fp_mul(&lhs, &rhs, rm.clone())?,
-            }
-        }
-        AstOp::FpDiv(lhs, rhs, rm) => {
-            simplify!(lhs, rhs);
-            match (lhs.op(), rhs.op()) {
-                (AstOp::FPV(lhs), AstOp::FPV(rhs)) => {
-                    ctx.fp_div(&ctx.fpv(lhs.clone())?, &ctx.fpv(rhs.clone())?, rm.clone())?
-                }
-                _ => ctx.fp_div(&lhs, &rhs, rm.clone())?,
-            }
-        }
-        AstOp::FpSqrt(lhs, rm) => {
-            simplify!(lhs);
-            match lhs.op() {
-                AstOp::FPV(v) => ctx.fp_sqrt(&ctx.fpv(v.clone())?, rm.clone())?,
-                _ => ctx.fp_sqrt(&lhs, rm.clone())?,
-            }
-        }
-=======
+      
         AstOp::FpToFp(_, _, _) => todo!(),
         AstOp::BvToFpUnsigned(_, _, _) => todo!(),
         AstOp::FpToIEEEBV(_) => todo!(),
@@ -412,7 +316,6 @@
         AstOp::FpMul(_, _, _) => todo!(),
         AstOp::FpDiv(_, _, _) => todo!(),
         AstOp::FpSqrt(_, _) => todo!(),
->>>>>>> 41c5c90f
         AstOp::FpEq(lhs, rhs) => {
             simplify!(lhs, rhs);
             match (lhs.op(), rhs.op()) {
@@ -427,155 +330,6 @@
                 _ => ctx.fp_neq(&lhs, &rhs)?,
             }
         }
-<<<<<<< HEAD
-        AstOp::FpLt(lhs, rhs) => {
-            simplify!(lhs, rhs);
-            match (lhs.op(), rhs.op()) {
-                (AstOp::FPV(lhs), AstOp::FPV(rhs)) => {
-                    ctx.fp_lt(&ctx.fpv(lhs.clone())?, &ctx.fpv(rhs.clone())?)?
-                }
-                _ => ctx.fp_lt(&lhs, &rhs)?,
-            }
-        }
-        AstOp::FpLeq(lhs, rhs) => {
-            simplify!(lhs, rhs);
-            match (lhs.op(), rhs.op()) {
-                (AstOp::FPV(lhs), AstOp::FPV(rhs)) => {
-                    ctx.fp_leq(&ctx.fpv(lhs.clone())?, &ctx.fpv(rhs.clone())?)?
-                }
-                _ => ctx.fp_leq(&lhs, &rhs)?,
-            }
-        }
-        AstOp::FpGt(lhs, rhs) => {
-            simplify!(lhs, rhs);
-            match (lhs.op(), rhs.op()) {
-                (AstOp::FPV(lhs), AstOp::FPV(rhs)) => {
-                    ctx.fp_gt(&ctx.fpv(lhs.clone())?, &ctx.fpv(rhs.clone())?)?
-                }
-                _ => ctx.fp_gt(&lhs, &rhs)?,
-            }
-        }
-        AstOp::FpGeq(lhs, rhs) => {
-            simplify!(lhs, rhs);
-            match (lhs.op(), rhs.op()) {
-                (AstOp::FPV(lhs), AstOp::FPV(rhs)) => {
-                    ctx.fp_geq(&ctx.fpv(lhs.clone())?, &ctx.fpv(rhs.clone())?)?
-                }
-                _ => ctx.fp_geq(&lhs, &rhs)?,
-            }
-        }
-        AstOp::FpIsNan(ast) => {
-            simplify!(ast);
-            match ast.op() {
-                AstOp::FPV(v) => ctx.fp_is_nan(&ctx.fpv(v.clone())?)?,
-                _ => ctx.fp_is_nan(&ast)?,
-            }
-        }
-        AstOp::FpIsInf(ast) => {
-            simplify!(ast);
-            match ast.op() {
-                AstOp::FPV(v) => ctx.fp_is_inf(&ctx.fpv(v.clone())?)?,
-                _ => ctx.fp_is_nan(&ast)?,
-            }
-        }
-        AstOp::StrLen(lhs, bitlength) => {
-            simplify!(lhs);
-            match (lhs.op(), bitlength.op()) {
-                (AstOp::StringV(v), AstOp::BVV(bitlength)) => {
-                    ctx.strlen(&ctx.stringv(v.clone())?, &ctx.bvv(bitlength.clone())?)?
-                }
-                _ => ctx.strlen(&lhs, &bitlength)?,
-            }
-        }
-        AstOp::StrConcat(lhs, rhs) => {
-            simplify!(lhs, rhs);
-            match (lhs.op(), rhs.op()) {
-                (AstOp::StringV(lhs), AstOp::StringV(rhs)) => {
-                    ctx.strconcat(&ctx.stringv(lhs.clone())?, &ctx.stringv(rhs.clone())?)?
-                }
-                _ => ctx.strconcat(&lhs, &rhs)?,
-            }
-        }
-        AstOp::StrSubstr(start, end, lhs) => {
-            simplify!(start, end, lhs);
-            match (start.op(), end.op(), lhs.op()) {
-                (AstOp::BVV(start), AstOp::BVV(end), AstOp::StringV(lhs)) => ctx.strsubstr(
-                    &ctx.bvv(start.clone())?,
-                    &ctx.bvv(end.clone())?,
-                    &ctx.stringv(lhs.clone())?,
-                )?,
-                _ => ctx.strsubstr(&start, &end, &lhs)?,
-            }
-        }
-        AstOp::StrContains(lhs, rhs) => {
-            simplify!(lhs, rhs);
-            match (lhs.op(), rhs.op()) {
-                (AstOp::StringV(lhs), AstOp::StringV(rhs)) => {
-                    ctx.strcontains(&ctx.stringv(lhs.clone())?, &ctx.stringv(rhs.clone())?)?
-                }
-                _ => ctx.strcontains(&lhs, &rhs)?,
-            }
-        }
-        AstOp::StrIndexOf(lhs, start) => {
-            simplify!(lhs, start);
-            match (lhs.op(), start.op()) {
-                (AstOp::StringV(lhs), AstOp::StringV(start)) => {
-                    ctx.strindexof(&ctx.stringv(lhs.clone())?, &ctx.stringv(start.clone())?)?
-                }
-                _ => ctx.strindexof(&lhs, &start)?,
-            }
-        }
-        AstOp::StrReplace(lhs, rhs, start) => {
-            simplify!(lhs, rhs, start);
-            match (lhs.op(), rhs.op(), start.op()) {
-                (AstOp::StringV(lhs), AstOp::StringV(rhs), AstOp::BVV(start)) => ctx.strreplace(
-                    &ctx.stringv(lhs.clone())?,
-                    &ctx.stringv(rhs.clone())?,
-                    &ctx.bvv(start.clone())?,
-                )?,
-                _ => ctx.strreplace(&lhs, &rhs, &start)?,
-            }
-        }
-        AstOp::StrPrefixOf(lhs, rhs) => {
-            simplify!(lhs, rhs);
-            match (lhs.op(), rhs.op()) {
-                (AstOp::StringV(lhs), AstOp::StringV(rhs)) => {
-                    ctx.strprefixof(&ctx.stringv(lhs.clone())?, &ctx.stringv(rhs.clone())?)?
-                }
-                _ => ctx.strprefixof(&lhs, &rhs)?,
-            }
-        }
-        AstOp::StrSuffixOf(lhs, rhs) => {
-            simplify!(lhs, rhs);
-            match (lhs.op(), rhs.op()) {
-                (AstOp::StringV(lhs), AstOp::StringV(rhs)) => {
-                    ctx.strsuffixof(&ctx.stringv(lhs.clone())?, &ctx.stringv(rhs.clone())?)?
-                }
-                _ => ctx.strsuffixof(&lhs, &rhs)?,
-            }
-        }
-        AstOp::StrToBV(lhs, width) => {
-            simplify!(lhs);
-            match lhs.op() {
-                AstOp::StringV(v) => ctx.strtobv(&ctx.stringv(v.clone())?, &width)?,
-                _ => ctx.strtobv(&lhs, &width)?,
-            }
-        }
-        AstOp::BVToStr(lhs) => {
-            simplify!(lhs);
-            match lhs.op() {
-                AstOp::BVV(v) => ctx.bvtostr(&ctx.bvv(v.clone())?)?,
-                _ => ctx.bvtostr(&lhs)?,
-            }
-        }
-        AstOp::StrIsDigit(lhs) => {
-            simplify!(lhs);
-            match lhs.op() {
-                AstOp::StringV(v) => ctx.strisdigit(&ctx.stringv(v.clone())?)?,
-                _ => ctx.strisdigit(&lhs)?,
-            }
-        }
-=======
         AstOp::FpLt(_, _) => todo!(),
         AstOp::FpLeq(_, _) => todo!(),
         AstOp::FpGt(_, _) => todo!(),
@@ -593,7 +347,7 @@
         AstOp::StrToBV(_) => todo!(),
         AstOp::BVToStr(_) => todo!(),
         AstOp::StrIsDigit(_) => todo!(),
->>>>>>> 41c5c90f
+
         AstOp::StrEq(lhs, rhs) => {
             simplify!(lhs, rhs);
             match (lhs.op(), rhs.op()) {

--- conflicted
+++ resolved
@@ -67,16 +67,12 @@
         uses: mozilla-actions/sccache-action@v0.0.7
 
       - name: Build
-<<<<<<< HEAD
-        run: cargo build -v --all-features
-=======
         run: cargo build --all-features
         env:
           SCCACHE_GHA_ENABLED: "true"
           RUSTC_WRAPPER: "sccache"
           CMAKE_C_COMPILER_LAUNCHER: "sccache"
           CMAKE_CXX_COMPILER_LAUNCHER: "sccache"
->>>>>>> 07dd64b2
 
       - name: Run tests
         run: cargo test --all-features --no-fail-fast
@@ -102,12 +98,9 @@
       - name: Setup Rust toolchain
         uses: actions-rust-lang/setup-rust-toolchain@v1
 
-<<<<<<< HEAD
-=======
       - name: Run sccache-cache
         uses: mozilla-actions/sccache-action@v0.0.7
 
->>>>>>> 07dd64b2
       - name: Install Maturin
         run: pip install maturin
 

name: "CI"
on:
  push:
    branches: ["main"]
  pull_request:

jobs:
  formatting:
    name: cargo fmt
    runs-on: ubuntu-latest
    steps:
      - uses: actions/checkout@v4
        with:
          submodules: recursive

      - name: Setup Rust toolchain with rustfmt
        uses: actions-rust-lang/setup-rust-toolchain@v1
        with:
          components: rustfmt

      - name: Rustfmt Check
        uses: actions-rust-lang/rustfmt@v1

  clippy:
    name: cargo clippy
    runs-on: ubuntu-latest
    steps:
      - uses: actions/checkout@v4
        with:
          submodules: recursive

      - name: Setup Rust toolchain with clippy
        uses: actions-rust-lang/setup-rust-toolchain@v1
        with:
          components: clippy
          rustflags: ""

      - name: Clippy Check
        run: cargo clippy --all-features -- -D warnings

  test:
    name: Test on ${{ matrix.os }}
    runs-on: ${{ matrix.os }}
    strategy:
      matrix:
        os: [ubuntu-latest, macos-latest, windows-latest]
      fail-fast: false
    steps:
      - uses: actions/checkout@v4
        with:
          submodules: recursive

      - name: Setup Rust toolchain
        uses: actions-rust-lang/setup-rust-toolchain@v1
        with:
          rustflags: ""

      - name: Build
        run: cargo build -v --all-features

      - name: Run tests
        run: cargo test --all-features --no-fail-fast

  build-wheels:
    name: Building wheel files on ${{ matrix.os }}
    runs-on: ${{ matrix.os }}
    strategy:
      matrix:
        os: [ubuntu-latest, macos-latest, windows-latest]
        python-version: ["3.10", "3.11", "3.12", "3.13"]
      fail-fast: false
    steps:
      - uses: actions/checkout@v4
        with:
          submodules: recursive

      - name: Setup Python
        uses: actions/setup-python@v5
        with:
          python-version: ${{ matrix.python-version }}

<<<<<<< HEAD
      - uses: PyO3/maturin-action@v1
        with:
          command: build
          args: -vv
=======
      - name: Setup Rust toolchain
        uses: actions-rust-lang/setup-rust-toolchain@v1
      
      - name: Install Maturin
        run: pip install maturin

      - name: Build Wheel
        run: maturin build --release -o dist

      - name: Upload Wheel Artifact
        uses: actions/upload-artifact@v4
        with:
          name: wheels-${{ matrix.os }}-py${{ matrix.python-version }}
          path: dist/*.whl
  
>>>>>>> ac0e258c
<|MERGE_RESOLUTION|>--- conflicted
+++ resolved
@@ -79,15 +79,9 @@
         with:
           python-version: ${{ matrix.python-version }}
 
-<<<<<<< HEAD
-      - uses: PyO3/maturin-action@v1
-        with:
-          command: build
-          args: -vv
-=======
       - name: Setup Rust toolchain
         uses: actions-rust-lang/setup-rust-toolchain@v1
-      
+
       - name: Install Maturin
         run: pip install maturin
 
@@ -98,6 +92,4 @@
         uses: actions/upload-artifact@v4
         with:
           name: wheels-${{ matrix.os }}-py${{ matrix.python-version }}
-          path: dist/*.whl
-  
->>>>>>> ac0e258c
+          path: dist/*.whl